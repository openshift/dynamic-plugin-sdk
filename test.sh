--- conflicted
+++ resolved
@@ -26,24 +26,7 @@
 # TODO
 
 # Upload code coverage
-<<<<<<< HEAD
-if [[ "${JOB_TYPE}" == "presubmit" ]]; then
-  echo "detected PR code coverage job for #${PULL_NUMBER}"
-  REF_FLAGS="-P ${PULL_NUMBER} -C ${PULL_PULL_SHA}"
-elif [[ "${JOB_TYPE}" == "postsubmit" || "${JOB_TYPE}" == "periodic" ]]; then
-  REF_FLAGS=""
-else
-  echo "Coverage not enabled on Job Type :${JOB_TYPE}"
-fi
-
-if [[ "${JOB_TYPE}" != "local" ]]; then
-  curl -Os https://uploader.codecov.io/latest/linux/codecov
-  chmod +x codecov
-  ./codecov -t ${CODECOV_TOKEN} -r "openshift/dynamic-plugin-sdk" ${REF_FLAGS} --dir ./coverage
-fi
+./prow-codecov.sh 2>/dev/null
 
 # Publish
-./publish.sh
-=======
-./prow-codecov.sh 2>/dev/null
->>>>>>> 72c196dd
+./publish.sh